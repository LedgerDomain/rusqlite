--- conflicted
+++ resolved
@@ -121,15 +121,12 @@
 pub mod blob;
 #[cfg(feature = "limits")]
 pub mod limits;
-<<<<<<< HEAD
-#[cfg(all(feature = "vtab", feature = "functions"))]
-pub mod vtab;
-=======
 #[cfg(feature = "hooks")]
 mod hooks;
 #[cfg(feature = "hooks")]
 pub use hooks::*;
->>>>>>> d51b24fb
+#[cfg(all(feature = "vtab", feature = "functions"))]
+pub mod vtab;
 
 // Number of cached prepared statements we'll hold on to.
 const STATEMENT_CACHE_DEFAULT_CAPACITY: usize = 16;
