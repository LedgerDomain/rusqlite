//! Rusqlite is an ergonomic wrapper for using SQLite from Rust. It attempts to expose
//! an interface similar to [rust-postgres](https://github.com/sfackler/rust-postgres).
//!
//! ```rust
//! extern crate rusqlite;
//! extern crate time;
//!
//! use time::Timespec;
//! use rusqlite::SqliteConnection;
//!
//! #[derive(Debug)]
//! struct Person {
//!     id: i32,
//!     name: String,
//!     time_created: Timespec,
//!     data: Option<Vec<u8>>
//! }
//!
//! fn main() {
//!     let conn = SqliteConnection::open_in_memory().unwrap();
//!
//!     conn.execute("CREATE TABLE person (
//!                   id              INTEGER PRIMARY KEY,
//!                   name            TEXT NOT NULL,
//!                   time_created    TEXT NOT NULL,
//!                   data            BLOB
//!                   )", &[]).unwrap();
//!     let me = Person {
//!         id: 0,
//!         name: "Steven".to_string(),
//!         time_created: time::get_time(),
//!         data: None
//!     };
//!     conn.execute("INSERT INTO person (name, time_created, data)
//!                   VALUES ($1, $2, $3)",
//!                  &[&me.name, &me.time_created, &me.data]).unwrap();
//!
//!     let mut stmt = conn.prepare("SELECT id, name, time_created, data FROM person").unwrap();
//!     let mut person_iter = stmt.query_map(&[], |row| {
//!         Person {
//!             id: row.get(0),
//!             name: row.get(1),
//!             time_created: row.get(2),
//!             data: row.get(3)
//!         }
//!     }).unwrap();
//!
//!     for person in person_iter {
//!         println!("Found person {:?}", person.unwrap());
//!     }
//! }
//! ```
extern crate libc;
extern crate libsqlite3_sys as ffi;
#[macro_use] extern crate bitflags;

use std::default::Default;
use std::convert;
use std::mem;
use std::ptr;
use std::fmt;
use std::path::{Path,PathBuf};
use std::error;
use std::rc::{Rc};
use std::cell::{RefCell, Cell};
use std::ffi::{CStr, CString};
use std::str;
use libc::{c_int, c_void, c_char};

use types::{ToSql, FromSql};

pub use transaction::{SqliteTransaction};
pub use transaction::{SqliteTransactionBehavior,
                      SqliteTransactionDeferred,
                      SqliteTransactionImmediate,
                      SqliteTransactionExclusive};

#[cfg(feature = "load_extension")] pub use load_extension_guard::{SqliteLoadExtensionGuard};

pub mod types;
mod transaction;
#[cfg(feature = "load_extension")] mod load_extension_guard;
#[cfg(feature = "named_params")] mod named_params;

/// A typedef of the result returned by many methods.
pub type SqliteResult<T> = Result<T, SqliteError>;

unsafe fn errmsg_to_string(errmsg: *const c_char) -> String {
    let c_slice = CStr::from_ptr(errmsg).to_bytes();
    let utf8_str = str::from_utf8(c_slice);
    utf8_str.unwrap_or("Invalid string encoding").to_string()
}

/// Encompasses an error result from a call to the SQLite C API.
#[derive(Debug, PartialEq)]
pub struct SqliteError {
    /// The error code returned by a SQLite C API call. See [SQLite Result
    /// Codes](http://www.sqlite.org/rescode.html) for details.
    pub code: c_int,

    /// The error message provided by [sqlite3_errmsg](http://www.sqlite.org/c3ref/errcode.html),
    /// if possible, or a generic error message based on `code` otherwise.
    pub message: String,
}

impl fmt::Display for SqliteError {
    fn fmt(&self, f: &mut fmt::Formatter) -> fmt::Result {
        write!(f, "{} (SQLite error {})", self.message, self.code)
    }
}

impl error::Error for SqliteError {
    fn description(&self) -> &str {
        &self.message
    }
}

impl SqliteError {
    fn from_handle(db: *mut ffi::Struct_sqlite3, code: c_int) -> SqliteError {
        let message = if db.is_null() {
            ffi::code_to_str(code).to_string()
        } else {
            unsafe { errmsg_to_string(ffi::sqlite3_errmsg(db)) }
        };
        SqliteError{ code: code, message: message }
    }
}

fn str_to_cstring(s: &str) -> SqliteResult<CString> {
    CString::new(s).map_err(|_| SqliteError{
        code: ffi::SQLITE_MISUSE,
        message: "Could not convert path to C-combatible string".to_string()
    })
}

fn path_to_cstring(p: &Path) -> SqliteResult<CString> {
    let s = try!(p.to_str().ok_or(SqliteError{
        code: ffi::SQLITE_MISUSE,
        message: "Could not convert path to UTF-8 string".to_string()
    }));
    str_to_cstring(s)
}

/// A connection to a SQLite database.
///
/// ## Warning
///
/// Note that despite the fact that most `SqliteConnection` methods take an immutable reference to
/// `self`, `SqliteConnection` is NOT threadsafe, and using it from multiple threads may result in
/// runtime panics or data races. The SQLite connection handle has at least two pieces of internal
/// state (the last insertion ID and the last error message) that rusqlite uses, but wrapping these
/// APIs in a safe way from Rust would be too restrictive (for example, you would not be able to
/// prepare multiple statements at the same time).
pub struct SqliteConnection {
    db: RefCell<InnerSqliteConnection>,
    path: Option<PathBuf>,
}

unsafe impl Send for SqliteConnection {}

impl SqliteConnection {
    /// Open a new connection to a SQLite database.
    ///
    /// `SqliteConnection::open(path)` is equivalent to `SqliteConnection::open_with_flags(path,
    /// SQLITE_OPEN_READ_WRITE | SQLITE_OPEN_CREATE)`.
    pub fn open<P: AsRef<Path>>(path: P) -> SqliteResult<SqliteConnection> {
        let flags = Default::default();
        SqliteConnection::open_with_flags(path, flags)
    }

    /// Open a new connection to an in-memory SQLite database.
    pub fn open_in_memory() -> SqliteResult<SqliteConnection> {
        let flags = Default::default();
        SqliteConnection::open_in_memory_with_flags(flags)
    }

    /// Open a new connection to a SQLite database.
    ///
    /// Database Connection](http://www.sqlite.org/c3ref/open.html) for a description of valid
    /// flag combinations.
    pub fn open_with_flags<P: AsRef<Path>>(path: P, flags: SqliteOpenFlags)
            -> SqliteResult<SqliteConnection> {
        let c_path = try!(path_to_cstring(path.as_ref()));
        InnerSqliteConnection::open_with_flags(&c_path, flags).map(|db| {
            SqliteConnection{ db: RefCell::new(db), path: Some(path.as_ref().to_path_buf()) }
        })
    }

    /// Open a new connection to an in-memory SQLite database.
    ///
    /// Database Connection](http://www.sqlite.org/c3ref/open.html) for a description of valid
    /// flag combinations.
    pub fn open_in_memory_with_flags(flags: SqliteOpenFlags) -> SqliteResult<SqliteConnection> {
        let c_memory = try!(str_to_cstring(":memory:"));
        InnerSqliteConnection::open_with_flags(&c_memory, flags).map(|db| {
            SqliteConnection{ db: RefCell::new(db), path: None }
        })
    }

    /// Begin a new transaction with the default behavior (DEFERRED).
    ///
    /// The transaction defaults to rolling back when it is dropped. If you want the transaction to
    /// commit, you must call `commit` or `set_commit`.
    ///
    /// ## Example
    ///
    /// ```rust,no_run
    /// # use rusqlite::{SqliteConnection, SqliteResult};
    /// # fn do_queries_part_1(conn: &SqliteConnection) -> SqliteResult<()> { Ok(()) }
    /// # fn do_queries_part_2(conn: &SqliteConnection) -> SqliteResult<()> { Ok(()) }
    /// fn perform_queries(conn: &SqliteConnection) -> SqliteResult<()> {
    ///     let tx = try!(conn.transaction());
    ///
    ///     try!(do_queries_part_1(conn)); // tx causes rollback if this fails
    ///     try!(do_queries_part_2(conn)); // tx causes rollback if this fails
    ///
    ///     tx.commit()
    /// }
    /// ```
    pub fn transaction<'a>(&'a self) -> SqliteResult<SqliteTransaction<'a>> {
        SqliteTransaction::new(self, SqliteTransactionDeferred)
    }

    /// Begin a new transaction with a specified behavior.
    ///
    /// See `transaction`.
    pub fn transaction_with_behavior<'a>(&'a self, behavior: SqliteTransactionBehavior)
            -> SqliteResult<SqliteTransaction<'a>> {
        SqliteTransaction::new(self, behavior)
    }

    /// Convenience method to run multiple SQL statements (that cannot take any parameters).
    ///
    /// Uses [sqlite3_exec](http://www.sqlite.org/c3ref/exec.html) under the hood.
    ///
    /// ## Example
    ///
    /// ```rust,no_run
    /// # use rusqlite::{SqliteConnection, SqliteResult};
    /// fn create_tables(conn: &SqliteConnection) -> SqliteResult<()> {
    ///     conn.execute_batch("BEGIN;
    ///                         CREATE TABLE foo(x INTEGER);
    ///                         CREATE TABLE bar(y TEXT);
    ///                         COMMIT;")
    /// }
    /// ```
    pub fn execute_batch(&self, sql: &str) -> SqliteResult<()> {
        self.db.borrow_mut().execute_batch(sql)
    }

    /// Convenience method to prepare and execute a single SQL statement.
    ///
    /// On success, returns the number of rows that were changed or inserted or deleted (via
    /// `sqlite3_changes`).
    ///
    /// ## Example
    ///
    /// ```rust,no_run
    /// # use rusqlite::{SqliteConnection};
    /// fn update_rows(conn: &SqliteConnection) {
    ///     match conn.execute("UPDATE foo SET bar = 'baz' WHERE qux = ?", &[&1i32]) {
    ///         Ok(updated) => println!("{} rows were updated", updated),
    ///         Err(err) => println!("update failed: {}", err),
    ///     }
    /// }
    /// ```
    pub fn execute(&self, sql: &str, params: &[&ToSql]) -> SqliteResult<c_int> {
        self.prepare(sql).and_then(|mut stmt| stmt.execute(params))
    }

    /// Get the SQLite rowid of the most recent successful INSERT.
    ///
    /// Uses [sqlite3_last_insert_rowid](https://www.sqlite.org/c3ref/last_insert_rowid.html) under
    /// the hood.
    pub fn last_insert_rowid(&self) -> i64 {
        self.db.borrow_mut().last_insert_rowid()
    }

    /// Convenience method to execute a query that is expected to return a single row.
    ///
    /// ## Example
    ///
    /// ```rust,no_run
    /// # use rusqlite::{SqliteResult,SqliteConnection};
    /// fn preferred_locale(conn: &SqliteConnection) -> SqliteResult<String> {
    ///     conn.query_row("SELECT value FROM preferences WHERE name='locale'", &[], |row| {
    ///         row.get(0)
    ///     })
    /// }
    /// ```
    ///
    /// If the query returns more than one row, all rows except the first are ignored.
    pub fn query_row<T, F>(&self, sql: &str, params: &[&ToSql], f: F) -> SqliteResult<T>
                           where F: FnOnce(SqliteRow) -> T {
        let mut stmt = try!(self.prepare(sql));
        let mut rows = try!(stmt.query(params));

        match rows.next() {
            Some(row) => row.map(f),
            None      => Err(SqliteError{
                code: ffi::SQLITE_NOTICE,
                message: "Query did not return a row".to_string(),
            })
        }
    }

    /// Convenience method to execute a query that is expected to return a single row,
    /// and execute a mapping via `f` on that returned row with the possibility of failure.
    /// The `Result` type of `f` must implement `std::convert::From<SqliteError>`.
    ///
    /// ## Example
    ///
    /// ```rust,no_run
    /// # use rusqlite::{SqliteResult,SqliteConnection};
    /// fn preferred_locale(conn: &SqliteConnection) -> SqliteResult<String> {
    ///     conn.query_row_and_then("SELECT value FROM preferences WHERE name='locale'", &[], |row| {
    ///         row.get_checked(0)
    ///     })
    /// }
    /// ```
    ///
    /// If the query returns more than one row, all rows except the first are ignored.
    pub fn query_row_and_then<T, E, F>(&self, sql: &str, params: &[&ToSql], f: F) -> Result<T, E>
                           where F: FnOnce(SqliteRow) -> Result<T, E>,
                                 E: convert::From<SqliteError> {
        let mut stmt = try!(self.prepare(sql));
        let mut rows = try!(stmt.query(params));

        match rows.next() {
            Some(row) => row.map_err(E::from).and_then(f),
            None      => Err(E::from(SqliteError{
                code: ffi::SQLITE_NOTICE,
                message: "Query did not return a row".to_string(),
            }))
        }
    }

    /// Convenience method to execute a query that is expected to return a single row.
    ///
    /// ## Example
    ///
    /// ```rust,no_run
    /// # use rusqlite::{SqliteResult,SqliteConnection};
    /// fn preferred_locale(conn: &SqliteConnection) -> SqliteResult<String> {
    ///     conn.query_row_safe("SELECT value FROM preferences WHERE name='locale'", &[], |row| {
    ///         row.get(0)
    ///     })
    /// }
    /// ```
    ///
    /// If the query returns more than one row, all rows except the first are ignored.
    ///
    /// ## Deprecated
    ///
    /// This method should be considered deprecated. Use `query_row` instead, which now
    /// does exactly the same thing.
    pub fn query_row_safe<T, F>(&self, sql: &str, params: &[&ToSql], f: F) -> SqliteResult<T>
                                where F: FnOnce(SqliteRow) -> T {
        self.query_row(sql, params, f)
    }

    /// Prepare a SQL statement for execution.
    ///
    /// ## Example
    ///
    /// ```rust,no_run
    /// # use rusqlite::{SqliteConnection, SqliteResult};
    /// fn insert_new_people(conn: &SqliteConnection) -> SqliteResult<()> {
    ///     let mut stmt = try!(conn.prepare("INSERT INTO People (name) VALUES (?)"));
    ///     try!(stmt.execute(&[&"Joe Smith"]));
    ///     try!(stmt.execute(&[&"Bob Jones"]));
    ///     Ok(())
    /// }
    /// ```
    pub fn prepare<'a>(&'a self, sql: &str) -> SqliteResult<SqliteStatement<'a>> {
        self.db.borrow_mut().prepare(self, sql)
    }

    /// Close the SQLite connection.
    ///
    /// This is functionally equivalent to the `Drop` implementation for `SqliteConnection` except
    /// that it returns any error encountered to the caller.
    pub fn close(self) -> SqliteResult<()> {
        let mut db = self.db.borrow_mut();
        db.close()
    }

    /// Enable loading of SQLite extensions. Strongly consider using `SqliteLoadExtensionGuard`
    /// instead of this function.
    ///
    /// ## Example
    ///
    /// ```rust,no_run
    /// # use rusqlite::{SqliteConnection, SqliteResult};
    /// # use std::path::{Path};
    /// fn load_my_extension(conn: &SqliteConnection) -> SqliteResult<()> {
    ///     try!(conn.load_extension_enable());
    ///     try!(conn.load_extension(Path::new("my_sqlite_extension"), None));
    ///     conn.load_extension_disable()
    /// }
    /// ```
    #[cfg(feature = "load_extension")]
    pub fn load_extension_enable(&self) -> SqliteResult<()> {
        self.db.borrow_mut().enable_load_extension(1)
    }

    /// Disable loading of SQLite extensions.
    ///
    /// See `load_extension_enable` for an example.
    #[cfg(feature = "load_extension")]
    pub fn load_extension_disable(&self) -> SqliteResult<()> {
        self.db.borrow_mut().enable_load_extension(0)
    }

    /// Load the SQLite extension at `dylib_path`. `dylib_path` is passed through to
    /// `sqlite3_load_extension`, which may attempt OS-specific modifications if the file
    /// cannot be loaded directly.
    ///
    /// If `entry_point` is `None`, SQLite will attempt to find the entry point. If it is not
    /// `None`, the entry point will be passed through to `sqlite3_load_extension`.
    ///
    /// ## Example
    ///
    /// ```rust,no_run
    /// # use rusqlite::{SqliteConnection, SqliteResult, SqliteLoadExtensionGuard};
    /// # use std::path::{Path};
    /// fn load_my_extension(conn: &SqliteConnection) -> SqliteResult<()> {
    ///     let _guard = try!(SqliteLoadExtensionGuard::new(conn));
    ///
    ///     conn.load_extension("my_sqlite_extension", None)
    /// }
    #[cfg(feature = "load_extension")]
    pub fn load_extension<P: AsRef<Path>>(&self, dylib_path: P, entry_point: Option<&str>) -> SqliteResult<()> {
        self.db.borrow_mut().load_extension(dylib_path, entry_point)
    }

    fn decode_result(&self, code: c_int) -> SqliteResult<()> {
        self.db.borrow_mut().decode_result(code)
    }

    fn changes(&self) -> c_int {
        self.db.borrow_mut().changes()
    }
}

impl fmt::Debug for SqliteConnection {
    fn fmt(&self, f: &mut fmt::Formatter) -> fmt::Result {
        write!(f, "SqliteConnection( path: {:?} )", &self.path)
    }
}

struct InnerSqliteConnection {
    db: *mut ffi::Struct_sqlite3,
}

bitflags! {
    #[doc = "Flags for opening SQLite database connections."]
    #[doc = "See [sqlite3_open_v2](http://www.sqlite.org/c3ref/open.html) for details."]
    #[repr(C)]
    flags SqliteOpenFlags: c_int {
        const SQLITE_OPEN_READ_ONLY     = 0x00000001,
        const SQLITE_OPEN_READ_WRITE    = 0x00000002,
        const SQLITE_OPEN_CREATE        = 0x00000004,
        const SQLITE_OPEN_URI           = 0x00000040,
        const SQLITE_OPEN_MEMORY        = 0x00000080,
        const SQLITE_OPEN_NO_MUTEX      = 0x00008000,
        const SQLITE_OPEN_FULL_MUTEX    = 0x00010000,
        const SQLITE_OPEN_SHARED_CACHE  = 0x00020000,
        const SQLITE_OPEN_PRIVATE_CACHE = 0x00040000,
    }
}

impl Default for SqliteOpenFlags {
    fn default() -> SqliteOpenFlags {
        SQLITE_OPEN_READ_WRITE
            | SQLITE_OPEN_CREATE
            | SQLITE_OPEN_NO_MUTEX
            | SQLITE_OPEN_URI
    }
}

impl InnerSqliteConnection {
    fn open_with_flags(c_path: &CString, flags: SqliteOpenFlags)
            -> SqliteResult<InnerSqliteConnection> {
        unsafe {
            let mut db: *mut ffi::sqlite3 = mem::uninitialized();
            let r = ffi::sqlite3_open_v2(c_path.as_ptr(), &mut db, flags.bits(), ptr::null());
            if r != ffi::SQLITE_OK {
                let e = if db.is_null() {
                    SqliteError{ code: r,
                                 message: ffi::code_to_str(r).to_string() }
                } else {
                    let e = SqliteError::from_handle(db, r);
                    ffi::sqlite3_close(db);
                    e
                };

                return Err(e);
            }
            let r = ffi::sqlite3_busy_timeout(db, 5000);
            if r != ffi::SQLITE_OK {
                let e = SqliteError::from_handle(db, r);
                ffi::sqlite3_close(db);
                return Err(e);
            }
            Ok(InnerSqliteConnection{ db: db })
        }
    }

    fn db(&self) -> *mut ffi::Struct_sqlite3 {
        self.db
    }

    fn decode_result(&mut self, code: c_int) -> SqliteResult<()> {
        if code == ffi::SQLITE_OK {
            Ok(())
        } else {
            Err(SqliteError::from_handle(self.db(), code))
        }
    }

    unsafe fn decode_result_with_errmsg(&self, code: c_int, errmsg: *mut c_char) -> SqliteResult<()> {
        if code == ffi::SQLITE_OK {
            Ok(())
        } else {
            let message = errmsg_to_string(&*errmsg);
            ffi::sqlite3_free(errmsg as *mut c_void);
            Err(SqliteError{ code: code, message: message })
        }
    }

    fn close(&mut self) -> SqliteResult<()> {
        unsafe {
            let r = ffi::sqlite3_close(self.db());
            self.db = ptr::null_mut();
            self.decode_result(r)
        }
    }

    fn execute_batch(&mut self, sql: &str) -> SqliteResult<()> {
        let c_sql = try!(str_to_cstring(sql));
        unsafe {
            let mut errmsg: *mut c_char = mem::uninitialized();
            let r = ffi::sqlite3_exec(self.db(), c_sql.as_ptr(), None, ptr::null_mut(), &mut errmsg);
            self.decode_result_with_errmsg(r, errmsg)
        }
    }

    #[cfg(feature = "load_extension")]
    fn enable_load_extension(&mut self, onoff: c_int) -> SqliteResult<()> {
        let r = unsafe { ffi::sqlite3_enable_load_extension(self.db, onoff) };
        self.decode_result(r)
    }

    #[cfg(feature = "load_extension")]
    fn load_extension(&self, dylib_path: &Path, entry_point: Option<&str>) -> SqliteResult<()> {
        let dylib_str = try!(path_to_cstring(dylib_path));
        unsafe {
            let mut errmsg: *mut c_char = mem::uninitialized();
            let r = if let Some(entry_point) = entry_point {
                let c_entry = try!(str_to_cstring(entry_point));
                ffi::sqlite3_load_extension(self.db, dylib_str.as_ptr(), c_entry.as_ptr(), &mut errmsg)
            } else {
                ffi::sqlite3_load_extension(self.db, dylib_str.as_ptr(), ptr::null(), &mut errmsg)
            };
            self.decode_result_with_errmsg(r, errmsg)
        }
    }

    fn last_insert_rowid(&self) -> i64 {
        unsafe {
            ffi::sqlite3_last_insert_rowid(self.db())
        }
    }

    fn prepare<'a>(&mut self,
                   conn: &'a SqliteConnection,
                   sql: &str) -> SqliteResult<SqliteStatement<'a>> {
        if sql.len() >= ::std::i32::MAX as usize {
            return Err(SqliteError {
                code: ffi::SQLITE_TOOBIG,
                message: "statement too long".to_string()
            });
        }
        let mut c_stmt: *mut ffi::sqlite3_stmt = unsafe { mem::uninitialized() };
        let c_sql = try!(str_to_cstring(sql));
        let r = unsafe {
            let len_with_nul = (sql.len() + 1) as c_int;
            ffi::sqlite3_prepare_v2(self.db(), c_sql.as_ptr(), len_with_nul, &mut c_stmt,
                                    ptr::null_mut())
        };
        self.decode_result(r).map(|_| {
            SqliteStatement::new(conn, c_stmt)
        })
    }

    fn changes(&mut self) -> c_int {
        unsafe{ ffi::sqlite3_changes(self.db()) }
    }
}

impl Drop for InnerSqliteConnection {
    #[allow(unused_must_use)]
    fn drop(&mut self) {
        self.close();
    }
}

/// A prepared statement.
pub struct SqliteStatement<'conn> {
    conn: &'conn SqliteConnection,
    stmt: *mut ffi::sqlite3_stmt,
    needs_reset: bool,
    column_count: c_int,
}

impl<'conn> SqliteStatement<'conn> {
    fn new(conn: &SqliteConnection, stmt: *mut ffi::sqlite3_stmt) -> SqliteStatement {
        SqliteStatement{ conn: conn, stmt: stmt, needs_reset: false,
            column_count: unsafe { ffi::sqlite3_column_count(stmt) }}
    }

    /// Get all the column names in the result set of the prepared statement.
    pub fn column_names(&self) -> Vec<&str> {
        let n = self.column_count;
        let mut cols = Vec::with_capacity(n as usize);
        for i in 0..n {
            let slice = unsafe {
                CStr::from_ptr(ffi::sqlite3_column_name(self.stmt, i))
            };
            let s = str::from_utf8(slice.to_bytes()).unwrap();
            cols.push(s);
        }
        cols
    }

    /// Execute the prepared statement.
    ///
    /// On success, returns the number of rows that were changed or inserted or deleted (via
    /// `sqlite3_changes`).
    ///
    /// ## Example
    ///
    /// ```rust,no_run
    /// # use rusqlite::{SqliteConnection, SqliteResult};
    /// fn update_rows(conn: &SqliteConnection) -> SqliteResult<()> {
    ///     let mut stmt = try!(conn.prepare("UPDATE foo SET bar = 'baz' WHERE qux = ?"));
    ///
    ///     try!(stmt.execute(&[&1i32]));
    ///     try!(stmt.execute(&[&2i32]));
    ///
    ///     Ok(())
    /// }
    /// ```
    pub fn execute(&mut self, params: &[&ToSql]) -> SqliteResult<c_int> {
        unsafe {
            try!(self.bind_parameters(params));
<<<<<<< HEAD
            self.execute_()
        }
    }

    unsafe fn execute_(&mut self) -> SqliteResult<c_int> {
        let r = ffi::sqlite3_step(self.stmt);
        ffi::sqlite3_reset(self.stmt);
        match r {
            ffi::SQLITE_DONE => Ok(self.conn.changes()),
            ffi::SQLITE_ROW => Err(SqliteError{ code: r,
                message: "Unexpected row result - did you mean to call query?".to_string() }),
            _ => Err(self.conn.decode_result(r).unwrap_err()),
=======

            let r = ffi::sqlite3_step(self.stmt);
            ffi::sqlite3_reset(self.stmt);
            match r {
                ffi::SQLITE_DONE => {
                    if self.column_count != 0 {
                        Err(SqliteError{ code: ffi::SQLITE_MISUSE,
                            message: "Unexpected column count - did you mean to call query?".to_string() })
                    } else {
                        Ok(self.conn.changes())
                    }
                },
                ffi::SQLITE_ROW => Err(SqliteError{ code: r,
                    message: "Unexpected row result - did you mean to call query?".to_string() }),
                _ => Err(self.conn.decode_result(r).unwrap_err()),
            }
>>>>>>> 7586556d
        }
    }

    /// Execute the prepared statement, returning an iterator over the resulting rows.
    ///
    /// ## Example
    ///
    /// ```rust,no_run
    /// # use rusqlite::{SqliteConnection, SqliteResult};
    /// fn get_names(conn: &SqliteConnection) -> SqliteResult<Vec<String>> {
    ///     let mut stmt = try!(conn.prepare("SELECT name FROM people"));
    ///     let mut rows = try!(stmt.query(&[]));
    ///
    ///     let mut names = Vec::new();
    ///     for result_row in rows {
    ///         let row = try!(result_row);
    ///         names.push(row.get(0));
    ///     }
    ///
    ///     Ok(names)
    /// }
    /// ```
    pub fn query<'a>(&'a mut self, params: &[&ToSql]) -> SqliteResult<SqliteRows<'a>> {
        self.reset_if_needed();

        unsafe {
            try!(self.bind_parameters(params));
        }

        self.needs_reset = true;
        Ok(SqliteRows::new(self))
    }

    /// Executes the prepared statement and maps a function over the resulting
    /// rows.
    ///
    /// Unlike the iterator produced by `query`, the returned iterator does not expose the possibility
    /// for accessing stale rows.
    pub fn query_map<'a, T, F>(&'a mut self, params: &[&ToSql], f: F)
                                     -> SqliteResult<MappedRows<'a, F>>
                                     where T: 'static,
                                           F: FnMut(SqliteRow) -> T {
        let row_iter = try!(self.query(params));

        Ok(MappedRows{
            rows: row_iter,
            map: f,
        })
    }

    /// Executes the prepared statement and maps a function over the resulting
    /// rows, where the function returns a `Result` with `Error` type implementing
    /// `std::convert::From<SqliteError>` (so errors can be unified).
    ///
    /// Unlike the iterator produced by `query`, the returned iterator does not expose the possibility
    /// for accessing stale rows.
    pub fn query_and_then<'a, T, E, F>(&'a mut self, params: &[&ToSql], f: F)
                                     -> SqliteResult<AndThenRows<'a, F>>
                                     where T: 'static,
                                           E: convert::From<SqliteError>,
                                           F: FnMut(SqliteRow) -> Result<T, E> {
        let row_iter = try!(self.query(params));

        Ok(AndThenRows{
            rows: row_iter,
            map: f,
        })
    }

    /// Consumes the statement.
    ///
    /// Functionally equivalent to the `Drop` implementation, but allows callers to see any errors
    /// that occur.
    pub fn finalize(mut self) -> SqliteResult<()> {
        self.finalize_()
    }

    unsafe fn bind_parameters(&mut self, params: &[&ToSql]) -> SqliteResult<()> {
        assert!(params.len() as c_int == ffi::sqlite3_bind_parameter_count(self.stmt),
                "incorrect number of parameters to query(): expected {}, got {}",
                ffi::sqlite3_bind_parameter_count(self.stmt),
                params.len());

        for (i, p) in params.iter().enumerate() {
            try!(self.conn.decode_result(p.bind_parameter(self.stmt, (i + 1) as c_int)));
        }

        Ok(())
    }

    fn reset_if_needed(&mut self) {
        if self.needs_reset {
            unsafe { ffi::sqlite3_reset(self.stmt); };
            self.needs_reset = false;
        }
    }

    fn finalize_(&mut self) -> SqliteResult<()> {
        let r = unsafe { ffi::sqlite3_finalize(self.stmt) };
        self.stmt = ptr::null_mut();
        self.conn.decode_result(r)
    }
}

impl<'conn> fmt::Debug for SqliteStatement<'conn> {
    fn fmt(&self, f: &mut fmt::Formatter) -> fmt::Result {
        let sql = unsafe {
            let c_slice = CStr::from_ptr(ffi::sqlite3_sql(self.stmt)).to_bytes();
            str::from_utf8(c_slice)
        };
        write!(f, "SqliteStatement( conn: {:?}, stmt: {:?}, sql: {:?} )", self.conn, self.stmt, sql)
    }
}

impl<'conn> Drop for SqliteStatement<'conn> {
    #[allow(unused_must_use)]
    fn drop(&mut self) {
        self.finalize_();
    }
}

/// An iterator over the mapped resulting rows of a query.
pub struct MappedRows<'stmt, F> {
    rows: SqliteRows<'stmt>,
    map: F,
}

impl<'stmt, T, F> Iterator for MappedRows<'stmt, F>
                        where T: 'static,
                              F: FnMut(SqliteRow) -> T {
    type Item = SqliteResult<T>;

    fn next(&mut self) -> Option<SqliteResult<T>> {
        self.rows.next().map(|row_result| row_result.map(|row| (self.map)(row)))
    }
}

/// An iterator over the mapped resulting rows of a query, with an Error type
/// unifying with SqliteError.
pub struct AndThenRows<'stmt, F> {
    rows: SqliteRows<'stmt>,
    map: F,
}

impl<'stmt, T, E, F> Iterator for AndThenRows<'stmt, F>
                        where T: 'static,
                              E: convert::From<SqliteError>,
                              F: FnMut(SqliteRow) -> Result<T, E> {
    type Item = Result<T, E>;

    fn next(&mut self) -> Option<Self::Item> {
        self.rows.next().map(|row_result| row_result
                             .map_err(E::from)
                             .and_then(|row| (self.map)(row)))
    }
}

/// An iterator over the resulting rows of a query.
///
/// ## Warning
///
/// Due to the way SQLite returns result rows of a query, it is not safe to attempt to get values
/// from a row after it has become stale (i.e., `next()` has been called again on the `SqliteRows`
/// iterator). For example:
///
/// ```rust,no_run
/// # use rusqlite::{SqliteConnection, SqliteResult};
/// fn bad_function_will_panic(conn: &SqliteConnection) -> SqliteResult<i64> {
///     let mut stmt = try!(conn.prepare("SELECT id FROM my_table"));
///     let mut rows = try!(stmt.query(&[]));
///
///     let row0 = try!(rows.next().unwrap());
///     // row 0 is value now...
///
///     let row1 = try!(rows.next().unwrap());
///     // row 0 is now STALE, and row 1 is valid
///
///     let my_id = row0.get(0); // WILL PANIC because row 0 is stale
///     Ok(my_id)
/// }
/// ```
///
/// Please note that this means some of the methods on `Iterator` are not useful, such as `collect`
/// (which would result in a collection of rows, only the last of which can safely be used) and
/// `min`/`max` (which could return a stale row unless the last row happened to be the min or max,
/// respectively).
///
/// This problem could be solved by changing the signature of `next` to tie the lifetime of the
/// returned row to the lifetime of (a mutable reference to) the result rows handle, but this would
/// no longer implement `Iterator`, and therefore you would lose access to the majority of
/// functions which are useful (such as support for `for ... in ...` looping, `map`, `filter`,
/// etc.).
pub struct SqliteRows<'stmt> {
    stmt: &'stmt SqliteStatement<'stmt>,
    current_row: Rc<Cell<c_int>>,
    failed: bool,
}

impl<'stmt> SqliteRows<'stmt> {
    fn new(stmt: &'stmt SqliteStatement<'stmt>) -> SqliteRows<'stmt> {
        SqliteRows{ stmt: stmt, current_row: Rc::new(Cell::new(0)), failed: false }
    }
}

impl<'stmt> Iterator for SqliteRows<'stmt> {
    type Item = SqliteResult<SqliteRow<'stmt>>;

    fn next(&mut self) -> Option<SqliteResult<SqliteRow<'stmt>>> {
        if self.failed {
            return None;
        }
        match unsafe { ffi::sqlite3_step(self.stmt.stmt) } {
            ffi::SQLITE_ROW => {
                let current_row = self.current_row.get() + 1;
                self.current_row.set(current_row);
                Some(Ok(SqliteRow{
                    stmt: self.stmt,
                    current_row: self.current_row.clone(),
                    row_idx: current_row,
                }))
            },
            ffi::SQLITE_DONE => None,
            code => {
                self.failed = true;
                Some(Err(self.stmt.conn.decode_result(code).unwrap_err()))
            }
        }
    }
}

/// A single result row of a query.
pub struct SqliteRow<'stmt> {
    stmt: &'stmt SqliteStatement<'stmt>,
    current_row: Rc<Cell<c_int>>,
    row_idx: c_int,
}

impl<'stmt> SqliteRow<'stmt> {
    /// Get the value of a particular column of the result row.
    ///
    /// Note that `SqliteRow` can panic at runtime if you use it incorrectly. When you are
    /// retrieving the rows of a query, a row becomes stale once you have requested the next row,
    /// and the values can no longer be retrieved. In general (when using looping over the rows,
    /// for example) this isn't an issue, but it means you cannot do something like this:
    ///
    /// ```rust,no_run
    /// # use rusqlite::{SqliteConnection, SqliteResult};
    /// fn bad_function_will_panic(conn: &SqliteConnection) -> SqliteResult<i64> {
    ///     let mut stmt = try!(conn.prepare("SELECT id FROM my_table"));
    ///     let mut rows = try!(stmt.query(&[]));
    ///
    ///     let row0 = try!(rows.next().unwrap());
    ///     // row 0 is value now...
    ///
    ///     let row1 = try!(rows.next().unwrap());
    ///     // row 0 is now STALE, and row 1 is valid
    ///
    ///     let my_id = row0.get(0); // WILL PANIC because row 0 is stale
    ///     Ok(my_id)
    /// }
    /// ```
    ///
    /// ## Failure
    ///
    /// Panics if `idx` is outside the range of columns in the returned query or if this row
    /// is stale.
    pub fn get<T: FromSql>(&self, idx: c_int) -> T {
        self.get_checked(idx).unwrap()
    }

    /// Get the value of a particular column of the result row.
    ///
    /// ## Failure
    ///
    /// Returns a `SQLITE_MISMATCH`-coded `SqliteError` if the underlying SQLite column
    /// type is not a valid type as a source for `T`.
    ///
    /// Returns a `SQLITE_MISUSE`-coded `SqliteError` if `idx` is outside the valid column range
    /// for this row or if this row is stale.
    pub fn get_checked<T: FromSql>(&self, idx: c_int) -> SqliteResult<T> {
        if self.row_idx != self.current_row.get() {
            return Err(SqliteError{ code: ffi::SQLITE_MISUSE,
                message: "Cannot get values from a row after advancing to next row".to_string() });
        }
        unsafe {
            if idx < 0 || idx >= self.stmt.column_count {
                return Err(SqliteError{ code: ffi::SQLITE_MISUSE,
                    message: "Invalid column index".to_string() });
            }

            if T::column_has_valid_sqlite_type(self.stmt.stmt, idx) {
                FromSql::column_result(self.stmt.stmt, idx)
            } else {
                Err(SqliteError{
                    code: ffi::SQLITE_MISMATCH,
                    message: "Invalid column type".to_string(),
                })
            }
        }
    }
}

#[cfg(test)]
mod test {
    extern crate libsqlite3_sys as ffi;
    extern crate tempdir;
    pub use super::*;
    use self::tempdir::TempDir;
    pub use std::error::Error as StdError;
    pub use std::fmt;

    // this function is never called, but is still type checked; in
    // particular, calls with specific instantiations will require
    // that those types are `Send`.
    #[allow(dead_code, unconditional_recursion)]
    fn ensure_send<T: Send>() {
        ensure_send::<SqliteConnection>();
    }

    pub fn checked_memory_handle() -> SqliteConnection {
        SqliteConnection::open_in_memory().unwrap()
    }

    #[test]
    fn test_persistence() {
        let temp_dir = TempDir::new("test_open_file").unwrap();
        let path = temp_dir.path().join("test.db3");

        {
            let db = SqliteConnection::open(&path).unwrap();
            let sql = "BEGIN;
                   CREATE TABLE foo(x INTEGER);
                   INSERT INTO foo VALUES(42);
                   END;";
            db.execute_batch(sql).unwrap();
        }

        let path_string = path.to_str().unwrap();
        let db = SqliteConnection::open(&path_string).unwrap();
        let the_answer = db.query_row("SELECT x FROM foo",
                                           &[],
                                           |r| r.get::<i64>(0));

        assert_eq!(42i64, the_answer.unwrap());
    }

    #[test]
    fn test_open() {
        assert!(SqliteConnection::open_in_memory().is_ok());

        let db = checked_memory_handle();
        assert!(db.close().is_ok());
    }

    #[test]
    fn test_open_with_flags() {
        for bad_flags in [
            SqliteOpenFlags::empty(),
            SQLITE_OPEN_READ_ONLY | SQLITE_OPEN_READ_WRITE,
            SQLITE_OPEN_READ_ONLY | SQLITE_OPEN_CREATE,
        ].iter() {
            assert!(SqliteConnection::open_in_memory_with_flags(*bad_flags).is_err());
        }
    }

    #[test]
    fn test_execute_batch() {
        let db = checked_memory_handle();
        let sql = "BEGIN;
                   CREATE TABLE foo(x INTEGER);
                   INSERT INTO foo VALUES(1);
                   INSERT INTO foo VALUES(2);
                   INSERT INTO foo VALUES(3);
                   INSERT INTO foo VALUES(4);
                   END;";
        db.execute_batch(sql).unwrap();

        db.execute_batch("UPDATE foo SET x = 3 WHERE x < 3").unwrap();

        assert!(db.execute_batch("INVALID SQL").is_err());
    }

    #[test]
    fn test_execute() {
        let db = checked_memory_handle();
        db.execute_batch("CREATE TABLE foo(x INTEGER)").unwrap();

        assert_eq!(db.execute("INSERT INTO foo(x) VALUES (?)", &[&1i32]).unwrap(), 1);
        assert_eq!(db.execute("INSERT INTO foo(x) VALUES (?)", &[&2i32]).unwrap(), 1);

        assert_eq!(3i32, db.query_row("SELECT SUM(x) FROM foo", &[], |r| r.get(0)).unwrap());
    }

    #[test]
    fn test_execute_select() {
        let db = checked_memory_handle();
        let err = db.execute("SELECT 1 WHERE 1 < ?", &[&1i32]).unwrap_err();
        assert!(err.code == ffi::SQLITE_MISUSE);
        assert!(err.message == "Unexpected column count - did you mean to call query?");
    }

    #[test]
    fn test_prepare_column_names() {
        let db = checked_memory_handle();
        db.execute_batch("CREATE TABLE foo(x INTEGER);").unwrap();

        let stmt = db.prepare("SELECT * FROM foo").unwrap();
        assert_eq!(stmt.column_names(), vec!["x"]);

        let stmt = db.prepare("SELECT x AS a, x AS b FROM foo").unwrap();
        assert_eq!(stmt.column_names(), vec!["a", "b"]);
    }

    #[test]
    fn test_prepare_execute() {
        let db = checked_memory_handle();
        db.execute_batch("CREATE TABLE foo(x INTEGER);").unwrap();

        let mut insert_stmt = db.prepare("INSERT INTO foo(x) VALUES(?)").unwrap();
        assert_eq!(insert_stmt.execute(&[&1i32]).unwrap(), 1);
        assert_eq!(insert_stmt.execute(&[&2i32]).unwrap(), 1);
        assert_eq!(insert_stmt.execute(&[&3i32]).unwrap(), 1);

        assert_eq!(insert_stmt.execute(&[&"hello".to_string()]).unwrap(), 1);
        assert_eq!(insert_stmt.execute(&[&"goodbye".to_string()]).unwrap(), 1);
        assert_eq!(insert_stmt.execute(&[&types::Null]).unwrap(), 1);

        let mut update_stmt = db.prepare("UPDATE foo SET x=? WHERE x<?").unwrap();
        assert_eq!(update_stmt.execute(&[&3i32, &3i32]).unwrap(), 2);
        assert_eq!(update_stmt.execute(&[&3i32, &3i32]).unwrap(), 0);
        assert_eq!(update_stmt.execute(&[&8i32, &8i32]).unwrap(), 3);
    }

    #[test]
    fn test_prepare_query() {
        let db = checked_memory_handle();
        db.execute_batch("CREATE TABLE foo(x INTEGER);").unwrap();

        let mut insert_stmt = db.prepare("INSERT INTO foo(x) VALUES(?)").unwrap();
        assert_eq!(insert_stmt.execute(&[&1i32]).unwrap(), 1);
        assert_eq!(insert_stmt.execute(&[&2i32]).unwrap(), 1);
        assert_eq!(insert_stmt.execute(&[&3i32]).unwrap(), 1);

        let mut query = db.prepare("SELECT x FROM foo WHERE x < ? ORDER BY x DESC").unwrap();
        {
            let rows = query.query(&[&4i32]).unwrap();
            let v: Vec<i32> = rows.map(|r| r.unwrap().get(0)).collect();

            assert_eq!(v, [3i32, 2, 1]);
        }

        {
            let rows = query.query(&[&3i32]).unwrap();
            let v: Vec<i32> = rows.map(|r| r.unwrap().get(0)).collect();
            assert_eq!(v, [2i32, 1]);
        }
    }

    #[test]
    fn test_query_map() {
        let db = checked_memory_handle();
        let sql = "BEGIN;
                   CREATE TABLE foo(x INTEGER, y TEXT);
                   INSERT INTO foo VALUES(4, \"hello\");
                   INSERT INTO foo VALUES(3, \", \");
                   INSERT INTO foo VALUES(2, \"world\");
                   INSERT INTO foo VALUES(1, \"!\");
                   END;";
        db.execute_batch(sql).unwrap();

        let mut query = db.prepare("SELECT x, y FROM foo ORDER BY x DESC").unwrap();
        let results: SqliteResult<Vec<String>> = query
            .query_map(&[], |row| row.get(1))
            .unwrap()
            .collect();

        assert_eq!(results.unwrap().concat(), "hello, world!");
    }

    #[test]
    fn test_query_row() {
        let db = checked_memory_handle();
        let sql = "BEGIN;
                   CREATE TABLE foo(x INTEGER);
                   INSERT INTO foo VALUES(1);
                   INSERT INTO foo VALUES(2);
                   INSERT INTO foo VALUES(3);
                   INSERT INTO foo VALUES(4);
                   END;";
        db.execute_batch(sql).unwrap();

        assert_eq!(10i64, db.query_row("SELECT SUM(x) FROM foo", &[], |r| {
            r.get::<i64>(0)
        }).unwrap());

        let result = db.query_row("SELECT x FROM foo WHERE x > 5", &[], |r| r.get::<i64>(0));
        let error = result.unwrap_err();

        assert!(error.code == ffi::SQLITE_NOTICE);
        assert!(error.message == "Query did not return a row");

        let bad_query_result = db.query_row("NOT A PROPER QUERY; test123", &[], |_| ());

        assert!(bad_query_result.is_err());
    }

    #[test]
    fn test_prepare_failures() {
        let db = checked_memory_handle();
        db.execute_batch("CREATE TABLE foo(x INTEGER);").unwrap();

        let err = db.prepare("SELECT * FROM does_not_exist").unwrap_err();
        assert!(err.message.contains("does_not_exist"));
    }

    #[test]
    fn test_row_expiration() {
        let db = checked_memory_handle();
        db.execute_batch("CREATE TABLE foo(x INTEGER)").unwrap();
        db.execute_batch("INSERT INTO foo(x) VALUES(1)").unwrap();
        db.execute_batch("INSERT INTO foo(x) VALUES(2)").unwrap();

        let mut stmt = db.prepare("SELECT x FROM foo ORDER BY x").unwrap();
        let mut rows = stmt.query(&[]).unwrap();
        let first = rows.next().unwrap().unwrap();
        let second = rows.next().unwrap().unwrap();

        assert_eq!(2i32, second.get(0));

        let result = first.get_checked::<i32>(0);
        assert!(result.unwrap_err().message.contains("advancing to next row"));
    }

    #[test]
    fn test_last_insert_rowid() {
        let db = checked_memory_handle();
        db.execute_batch("CREATE TABLE foo(x INTEGER PRIMARY KEY)").unwrap();
        db.execute_batch("INSERT INTO foo DEFAULT VALUES").unwrap();

        assert_eq!(db.last_insert_rowid(), 1);

        let mut stmt = db.prepare("INSERT INTO foo DEFAULT VALUES").unwrap();
        for _ in 0i32 .. 9 {
            stmt.execute(&[]).unwrap();
        }
        assert_eq!(db.last_insert_rowid(), 10);
    }

    #[test]
    fn test_statement_debugging() {
        let db = checked_memory_handle();
        let query = "SELECT 12345";
        let stmt = db.prepare(query).unwrap();

        assert!(format!("{:?}", stmt).contains(query));
    }

    mod query_and_then_tests {
        extern crate libsqlite3_sys as ffi;
        use super::*;

        #[derive(Debug, PartialEq)]
        enum CustomError {
            SomeError,
            Sqlite(SqliteError),
        }

        impl fmt::Display for CustomError {
            fn fmt(&self, f: &mut fmt::Formatter) -> Result<(), fmt::Error> {
                match *self {
                    CustomError::SomeError      => write!(f, "{}", self.description()),
                    CustomError::Sqlite(ref se) => write!(f, "{}: {}", self.description(), se),
                }
            }
        }

        impl StdError for CustomError {
            fn description(&self) -> &str { "my custom error" }
            fn cause(&self) -> Option<&StdError> {
                match *self {
                    CustomError::SomeError      => None,
                    CustomError::Sqlite(ref se) => Some(se),
                }
            }
        }

        impl From<SqliteError> for CustomError {
            fn from(se: SqliteError) -> CustomError {
                CustomError::Sqlite(se)
            }
        }

        type CustomResult<T> = Result<T, CustomError>;

        #[test]
        fn test_query_and_then() {
            let db = checked_memory_handle();
            let sql = "BEGIN;
                       CREATE TABLE foo(x INTEGER, y TEXT);
                       INSERT INTO foo VALUES(4, \"hello\");
                       INSERT INTO foo VALUES(3, \", \");
                       INSERT INTO foo VALUES(2, \"world\");
                       INSERT INTO foo VALUES(1, \"!\");
                       END;";
            db.execute_batch(sql).unwrap();

            let mut query = db.prepare("SELECT x, y FROM foo ORDER BY x DESC").unwrap();
            let results: SqliteResult<Vec<String>> = query
                .query_and_then(&[], |row| row.get_checked(1))
                .unwrap()
                .collect();

            assert_eq!(results.unwrap().concat(), "hello, world!");
        }

        #[test]
        fn test_query_and_then_fails() {
            let db = checked_memory_handle();
            let sql = "BEGIN;
                       CREATE TABLE foo(x INTEGER, y TEXT);
                       INSERT INTO foo VALUES(4, \"hello\");
                       INSERT INTO foo VALUES(3, \", \");
                       INSERT INTO foo VALUES(2, \"world\");
                       INSERT INTO foo VALUES(1, \"!\");
                       END;";
            db.execute_batch(sql).unwrap();

            let mut query = db.prepare("SELECT x, y FROM foo ORDER BY x DESC").unwrap();
            let bad_type: SqliteResult<Vec<f64>> = query
                .query_and_then(&[], |row| row.get_checked(1))
                .unwrap()
                .collect();

            assert_eq!(bad_type, Err(SqliteError{
                code: ffi::SQLITE_MISMATCH,
                message: "Invalid column type".to_owned(),
            }));

            let bad_idx: SqliteResult<Vec<String>> = query
                .query_and_then(&[], |row| row.get_checked(3))
                .unwrap()
                .collect();

            assert_eq!(bad_idx, Err(SqliteError{
                code: ffi::SQLITE_MISUSE,
                message: "Invalid column index".to_owned(),
            }));
        }

        #[test]
        fn test_query_and_then_custom_error() {
            let db = checked_memory_handle();
            let sql = "BEGIN;
                       CREATE TABLE foo(x INTEGER, y TEXT);
                       INSERT INTO foo VALUES(4, \"hello\");
                       INSERT INTO foo VALUES(3, \", \");
                       INSERT INTO foo VALUES(2, \"world\");
                       INSERT INTO foo VALUES(1, \"!\");
                       END;";
            db.execute_batch(sql).unwrap();

            let mut query = db.prepare("SELECT x, y FROM foo ORDER BY x DESC").unwrap();
            let results: CustomResult<Vec<String>> = query
                .query_and_then(&[], |row| row.get_checked(1).map_err(CustomError::Sqlite))
                .unwrap()
                .collect();

            assert_eq!(results.unwrap().concat(), "hello, world!");
        }

        #[test]
        fn test_query_and_then_custom_error_fails() {
            let db = checked_memory_handle();
            let sql = "BEGIN;
                       CREATE TABLE foo(x INTEGER, y TEXT);
                       INSERT INTO foo VALUES(4, \"hello\");
                       INSERT INTO foo VALUES(3, \", \");
                       INSERT INTO foo VALUES(2, \"world\");
                       INSERT INTO foo VALUES(1, \"!\");
                       END;";
            db.execute_batch(sql).unwrap();

            let mut query = db.prepare("SELECT x, y FROM foo ORDER BY x DESC").unwrap();
            let bad_type: CustomResult<Vec<f64>> = query
                .query_and_then(&[], |row| row.get_checked(1).map_err(CustomError::Sqlite))
                .unwrap()
                .collect();

            assert_eq!(bad_type, Err(CustomError::Sqlite(SqliteError{
                code: ffi::SQLITE_MISMATCH,
                message: "Invalid column type".to_owned(),
            })));

            let bad_idx: CustomResult<Vec<String>> = query
                .query_and_then(&[], |row| row.get_checked(3).map_err(CustomError::Sqlite))
                .unwrap()
                .collect();

            assert_eq!(bad_idx, Err(CustomError::Sqlite(SqliteError{
                code: ffi::SQLITE_MISUSE,
                message: "Invalid column index".to_owned(),
            })));

            let non_sqlite_err: CustomResult<Vec<String>> = query
                .query_and_then(&[], |_| Err(CustomError::SomeError))
                .unwrap()
                .collect();

            assert_eq!(non_sqlite_err, Err(CustomError::SomeError));
        }

        #[test]
        fn test_query_row_and_then_custom_error() {
            let db = checked_memory_handle();
            let sql = "BEGIN;
                       CREATE TABLE foo(x INTEGER, y TEXT);
                       INSERT INTO foo VALUES(4, \"hello\");
                       END;";
            db.execute_batch(sql).unwrap();

            let query = "SELECT x, y FROM foo ORDER BY x DESC";
            let results: CustomResult<String> = db
                .query_row_and_then(query, &[], |row| row.get_checked(1).map_err(CustomError::Sqlite));

            assert_eq!(results.unwrap(), "hello");
        }

        #[test]
        fn test_query_row_and_then_custom_error_fails() {
            let db = checked_memory_handle();
            let sql = "BEGIN;
                       CREATE TABLE foo(x INTEGER, y TEXT);
                       INSERT INTO foo VALUES(4, \"hello\");
                       END;";
            db.execute_batch(sql).unwrap();

            let query = "SELECT x, y FROM foo ORDER BY x DESC";
            let bad_type: CustomResult<f64> = db
                .query_row_and_then(query, &[], |row| row.get_checked(1).map_err(CustomError::Sqlite));

            assert_eq!(bad_type, Err(CustomError::Sqlite(SqliteError{
                code: ffi::SQLITE_MISMATCH,
                message: "Invalid column type".to_owned(),
            })));

            let bad_idx: CustomResult<String> = db
                .query_row_and_then(query, &[], |row| row.get_checked(3).map_err(CustomError::Sqlite));

            assert_eq!(bad_idx, Err(CustomError::Sqlite(SqliteError{
                code: ffi::SQLITE_MISUSE,
                message: "Invalid column index".to_owned(),
            })));

            let non_sqlite_err: CustomResult<String> = db
                .query_row_and_then(query, &[], |_| Err(CustomError::SomeError));

            assert_eq!(non_sqlite_err, Err(CustomError::SomeError));
        }

    }
}<|MERGE_RESOLUTION|>--- conflicted
+++ resolved
@@ -655,7 +655,6 @@
     pub fn execute(&mut self, params: &[&ToSql]) -> SqliteResult<c_int> {
         unsafe {
             try!(self.bind_parameters(params));
-<<<<<<< HEAD
             self.execute_()
         }
     }
@@ -664,28 +663,17 @@
         let r = ffi::sqlite3_step(self.stmt);
         ffi::sqlite3_reset(self.stmt);
         match r {
-            ffi::SQLITE_DONE => Ok(self.conn.changes()),
+            ffi::SQLITE_DONE => {
+                if self.column_count != 0 {
+                    Err(SqliteError{ code: ffi::SQLITE_MISUSE,
+                        message: "Unexpected column count - did you mean to call query?".to_string() })
+                } else {
+                    Ok(self.conn.changes())
+                }
+            },
             ffi::SQLITE_ROW => Err(SqliteError{ code: r,
                 message: "Unexpected row result - did you mean to call query?".to_string() }),
             _ => Err(self.conn.decode_result(r).unwrap_err()),
-=======
-
-            let r = ffi::sqlite3_step(self.stmt);
-            ffi::sqlite3_reset(self.stmt);
-            match r {
-                ffi::SQLITE_DONE => {
-                    if self.column_count != 0 {
-                        Err(SqliteError{ code: ffi::SQLITE_MISUSE,
-                            message: "Unexpected column count - did you mean to call query?".to_string() })
-                    } else {
-                        Ok(self.conn.changes())
-                    }
-                },
-                ffi::SQLITE_ROW => Err(SqliteError{ code: r,
-                    message: "Unexpected row result - did you mean to call query?".to_string() }),
-                _ => Err(self.conn.decode_result(r).unwrap_err()),
-            }
->>>>>>> 7586556d
         }
     }
 
