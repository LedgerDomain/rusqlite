--- conflicted
+++ resolved
@@ -85,15 +85,10 @@
         }
 
         unsafe {
-<<<<<<< HEAD
-            let mut db: *mut ffi::sqlite3 = mem::uninitialized();
-            let r = ffi::sqlite3_open_v2(c_path.as_ptr(), &mut db, flags.bits(), z_vfs);
-=======
             let mut db = MaybeUninit::uninit();
             let r =
-                ffi::sqlite3_open_v2(c_path.as_ptr(), db.as_mut_ptr(), flags.bits(), ptr::null());
+                ffi::sqlite3_open_v2(c_path.as_ptr(), db.as_mut_ptr(), flags.bits(), z_vfs);
             let db: *mut ffi::sqlite3 = db.assume_init();
->>>>>>> 9ca29b95
             if r != ffi::SQLITE_OK {
                 let e = if db.is_null() {
                     error_from_sqlite_code(r, Some(c_path.to_string_lossy().to_string()))
