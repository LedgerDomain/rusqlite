fn main() {
    build::main();
}

#[cfg(feature = "bundled")]
mod build {
    extern crate gcc;
    use std::{env, fs};
    use std::path::Path;

    pub fn main() {
        let out_dir = env::var("OUT_DIR").unwrap();
        let out_path = Path::new(&out_dir).join("bindgen.rs");
        fs::copy("sqlite3/bindgen_bundled_version.rs", out_path)
            .expect("Could not copy bindings to output directory");

        gcc::Config::new()
            .file("sqlite3/sqlite3.c")
            .flag("-DSQLITE_CORE")
            .flag("-DSQLITE_DEFAULT_FOREIGN_KEYS=1")
            .flag("-DSQLITE_ENABLE_API_ARMOR")
            .flag("-DSQLITE_ENABLE_COLUMN_METADATA")
            .flag("-DSQLITE_ENABLE_DBSTAT_VTAB")
            .flag("-DSQLITE_ENABLE_FTS3")
            .flag("-DSQLITE_ENABLE_FTS3_PARENTHESIS")
            .flag("-DSQLITE_ENABLE_FTS5")
            .flag("-DSQLITE_ENABLE_JSON1")
            .flag("-DSQLITE_ENABLE_LOAD_EXTENSION=1")
            .flag("-DSQLITE_ENABLE_MEMORY_MANAGEMENT")
            .flag("-DSQLITE_ENABLE_RTREE")
            .flag("-DSQLITE_ENABLE_STAT2")
            .flag("-DSQLITE_ENABLE_STAT4")
            .flag("-DSQLITE_HAVE_ISNAN")
            .flag("-DSQLITE_SOUNDEX")
            .flag("-DSQLITE_THREADSAFE=1")
            .flag("-DSQLITE_USE_URI")
            .compile("libsqlite3.a");
    }
}

#[cfg(not(feature = "bundled"))]
mod build {
    extern crate pkg_config;

    use std::env;

    pub enum HeaderLocation {
        FromEnvironment,
        Wrapper,
        FromPath(String),
    }

    impl From<HeaderLocation> for String {
        fn from(header: HeaderLocation) -> String {
            match header {
                HeaderLocation::FromEnvironment => {
                    let mut header = env::var("SQLITE3_INCLUDE_DIR")
                        .expect("SQLITE3_INCLUDE_DIR must be set if SQLITE3_LIB_DIR is set");
                    header.push_str("/sqlite3.h");
                    header
                }
                HeaderLocation::Wrapper => "wrapper.h".into(),
                HeaderLocation::FromPath(path) => path,
            }
        }
    }

    pub fn main() {
        let header = find_sqlite();
        bindings::write_to_out_dir(header);
    }

    // Prints the necessary cargo link commands and returns the path to the header.
    fn find_sqlite() -> HeaderLocation {
        // Allow users to specify where to find SQLite.
        if let Ok(dir) = env::var("SQLITE3_LIB_DIR") {
            println!("cargo:rustc-link-lib=sqlite3");
            println!("cargo:rustc-link-search={}", dir);
            return HeaderLocation::FromEnvironment;
        }

        // See if pkg-config can do everything for us.
        match pkg_config::Config::new().print_system_libs(false).probe("sqlite3") {
            Ok(mut lib) => {
                if let Some(mut header) = lib.include_paths.pop() {
                    header.push("sqlite3.h");
                    HeaderLocation::FromPath(header.to_string_lossy().into())
                } else {
                    HeaderLocation::Wrapper
                }
            }
            Err(_) => {
                // No env var set and pkg-config couldn't help; just output the link-lib
                // request and hope that the library exists on the system paths. We used to
                // output /usr/lib explicitly, but that can introduce other linking problems; see
                // https://github.com/jgallagher/rusqlite/issues/207.
                println!("cargo:rustc-link-lib=sqlite3");
                HeaderLocation::Wrapper
            }
        }
    }

    #[cfg(not(feature = "buildtime_bindgen"))]
    mod bindings {
        use super::HeaderLocation;

        use std::{env, fs};
        use std::path::Path;

        #[cfg_attr(rustfmt, rustfmt_skip)]
        static PREBUILT_BINDGEN_PATHS: &'static [&'static str] = &[
            "bindgen-bindings/bindgen_3.6.8.rs",

            #[cfg(feature = "min_sqlite_version_3_6_11")]
            "bindgen-bindings/bindgen_3.6.11.rs",

            #[cfg(feature = "min_sqlite_version_3_6_23")]
            "bindgen-bindings/bindgen_3.6.23.rs",

            #[cfg(feature = "min_sqlite_version_3_7_3")]
            "bindgen-bindings/bindgen_3.7.3.rs",

            #[cfg(feature = "min_sqlite_version_3_7_4")]
            "bindgen-bindings/bindgen_3.7.4.rs",

<<<<<<< HEAD
            #[cfg(feature = "min_sqlite_version_3_7_7")]
            "bindgen-bindings/bindgen_3.7.7.rs",
=======
            #[cfg(feature = "min_sqlite_version_3_7_16")]
            "bindgen-bindings/bindgen_3.7.16.rs",
>>>>>>> cd824aea
        ];

        pub fn write_to_out_dir(_header: HeaderLocation) {
            let out_dir = env::var("OUT_DIR").unwrap();
            let out_path = Path::new(&out_dir).join("bindgen.rs");
            let in_path = PREBUILT_BINDGEN_PATHS[PREBUILT_BINDGEN_PATHS.len() - 1];
            fs::copy(in_path, out_path).expect("Could not copy bindings to output directory");
        }
    }

    #[cfg(feature = "buildtime_bindgen")]
    mod bindings {
        extern crate bindgen;

        use self::bindgen::chooser::{TypeChooser, IntKind};
        use super::HeaderLocation;

        use std::env;
        use std::io::Write;
        use std::fs::OpenOptions;
        use std::path::Path;

        #[derive(Debug)]
        struct SqliteTypeChooser;

        impl TypeChooser for SqliteTypeChooser {
            fn int_macro(&self, _name: &str, value: i64) -> Option<IntKind> {
                if value >= i32::min_value() as i64 && value <= i32::max_value() as i64 {
                    Some(IntKind::I32)
                } else {
                    None
                }
            }
        }

        pub fn write_to_out_dir(header: HeaderLocation) {
            let header: String = header.into();
            let out_dir = env::var("OUT_DIR").unwrap();
            let mut output = Vec::new();
            bindgen::builder()
                .header(header.clone())
                .type_chooser(Box::new(SqliteTypeChooser))
                .generate()
                .expect(&format!("could not run bindgen on header {}", header))
                .write(Box::new(&mut output))
                .expect("could not write output of bindgen");
            let mut output = String::from_utf8(output).expect("bindgen output was not UTF-8?!");

            // rusqlite's functions feature ors in the SQLITE_DETERMINISTIC flag when it can. This flag
            // was added in SQLite 3.8.3, but oring it in in prior versions of SQLite is harmless. We
            // don't want to not build just because this flag is missing (e.g., if we're linking against
            // SQLite 3.7.x), so append the flag manually if it isn't present in bindgen's output.
            if !output.contains("pub const SQLITE_DETERMINISTIC:") {
                output.push_str("\npub const SQLITE_DETERMINISTIC: i32 = 2048;\n");
            }

            let path = Path::new(&out_dir).join("bindgen.rs");

            let mut file = OpenOptions::new()
                .write(true)
                .truncate(true)
                .create(true)
                .open(path.clone())
                .expect(&format!("Could not write to {:?}", path));

            file.write_all(output.as_bytes()).expect(&format!("Could not write to {:?}", path));
        }
    }
}<|MERGE_RESOLUTION|>--- conflicted
+++ resolved
@@ -123,13 +123,11 @@
             #[cfg(feature = "min_sqlite_version_3_7_4")]
             "bindgen-bindings/bindgen_3.7.4.rs",
 
-<<<<<<< HEAD
             #[cfg(feature = "min_sqlite_version_3_7_7")]
             "bindgen-bindings/bindgen_3.7.7.rs",
-=======
+
             #[cfg(feature = "min_sqlite_version_3_7_16")]
             "bindgen-bindings/bindgen_3.7.16.rs",
->>>>>>> cd824aea
         ];
 
         pub fn write_to_out_dir(_header: HeaderLocation) {
